--- conflicted
+++ resolved
@@ -69,13 +69,10 @@
 static uint32_t rxCount = 0;
 static uint32_t lastRxPrintMs = 0;
 
-<<<<<<< HEAD
 static const char FW_VERSION[] = "CCA Telemetry " __DATE__ " " __TIME__;
 static constexpr uint8_t FW_VERSION_MAJOR = 1;
 static constexpr uint8_t FW_VERSION_MINOR = 0;
 static constexpr uint8_t FW_VERSION_PATCH = 0;
-=======
->>>>>>> 22824045
 static const char *lastReconnectCause = "boot";
 
 // ===== RaceChrono pidMap extra (per-PID throttle) =====
