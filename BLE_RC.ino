// ===== CCA Telemetry: ESP32-S3 + TWAI + RaceChrono DIY BLE (CAN + GPS) =====
// - Robust BLE reconnect (no NimBLE deinit on S3; stop/start advertiser only)
// - TWAI CAN RX burst buffering + per-PID throttle
// - Profile allow-list (car mode) vs sniff-all (bench mode)
// - Oil pressure analog on GPIO1 -> CAN 0x710 (0.1 psi/bit, big-endian)
// - Flash config (Preferences): V0_ADC, V1_ADC, PROFILE, custom dividers
// - RaceChrono DIY BLE service 0x1FF8 with:
//      0x0001 CAN main (READ+NOTIFY)
//      0x0002 CAN filter (WRITE)
//      0x0003 GPS main (READ+NOTIFY)
//      0x0004 GPS time (READ+NOTIFY)
// - Serial CLI (CR, LF, CRLF, or none)
//
// Libs:
//   ESP32-TWAI-CAN
//   NimBLE-Arduino
//   Preferences
//
// Board: ESP32S3 Dev Module

#include <ESP32-TWAI-CAN.hpp>
#include <NimBLEDevice.h>
#include <Preferences.h>
#include <cstdio>
#include <cstring>
#include <ctype.h>
#include <driver/twai.h>
#include <math.h>
#include <esp_system.h>
#include <esp_task_wdt.h>
#include "config.h"   // must define DEFAULT_UPDATE_RATE_DIVIDER and DEVICE_NAME

// ---------- Version ----------
#ifndef FW_VERSION
#define FW_VERSION "0.6.1"
#endif
#ifndef FW_GITHASH
#define FW_GITHASH "esp32s3"
#endif
static const char FW_VERSION_STRING[] = FW_VERSION " (" FW_GITHASH ")";

// ===== Pins (S3 <-> SN65HVD230) =====
#define CAN_TX 5
#define CAN_RX 4

// ===== GPS pins (UART1) =====
#define GPS_RX_GPIO 18   // GPS TX -> ESP RX
#define GPS_TX_GPIO 17   // GPS RX <- ESP TX (PMTK)

// ===== GPS PMTK sequences =====
static const char *PMTK_SET_NMEA_OUTPUT_RMCGGA = "$PMTK314,0,1,0,1,0,0,0,0,0,0,0,0,0,0,0,0,0,0,0*28\r\n";
static const char *PMTK_SET_NMEA_UPDATE_10HZ   = "$PMTK220,100*2F\r\n";
static const char *PMTK_SET_BAUD_115200        = "$PMTK251,115200*1F\r\n";

// ===== BLE UUIDs (RaceChrono DIY) =====
static const char* RC_SERVICE_UUID  = "00001ff8-0000-1000-8000-00805f9b34fb";
static const char* RC_CHAR_CAN_UUID = "00000001-0000-1000-8000-00805f9b34fb"; // READ+NOTIFY
static const char* RC_CHAR_FIL_UUID = "00000002-0000-1000-8000-00805f9b34fb"; // WRITE
static const char* RC_CHAR_GPS_UUID = "00000003-0000-1000-8000-00805f9b34fb"; // READ+NOTIFY
static const char* RC_CHAR_GTM_UUID = "00000004-0000-1000-8000-00805f9b34fb"; // READ+NOTIFY

// ====== (Fix) Governor snapshot: define early so Arduino doesn't mangle prototypes ======
struct GovernorSnapshot { uint32_t pid; uint8_t governor; };
static size_t capture_governor_snapshot(GovernorSnapshot *out);
static bool   restore_governor_snapshot(const GovernorSnapshot *snapshots, size_t count);

// ===== Global state =====
static bool     isCanBusReaderActive = false;
static uint32_t lastCanMessageReceivedMs = 0;
static uint32_t loop_iteration = 0;
static uint32_t last_time_num_can_bus_timeouts_sent_ms = 0;
static uint16_t num_can_bus_timeouts = 0;

static bool     have_seen_any_can = false;
static uint32_t lastHbMs = 0;
static uint16_t hbCounter = 0;
static const uint32_t HB_PID = 0x7AA; // BLE heartbeat

static uint32_t rxCount = 0;
static uint32_t lastRxPrintMs = 0;

static char lastReconnectCause[64] = "boot";
static char pendingBleRestartReason[64] = "";
static bool pendingBleRestart = false;

static bool nvsWriteInProgress = false;

static constexpr int TASK_WDT_TIMEOUT_SECONDS = 5;

static constexpr uint32_t CAN_STATUS_POLL_INTERVAL_MS = 100;
static constexpr uint32_t CAN_TX_FAILURE_WINDOW_MS    = 1000;
static constexpr uint8_t  CAN_TX_FAILURE_THRESHOLD    = 5;

static uint32_t lastCanStatusCheckMs    = 0;
static uint32_t canTxFailureWindowStart = 0;
static uint8_t  canTxFailuresInWindow   = 0;

// ===== GPS state =====
static HardwareSerial GPSSerial(1);
static bool gpsConfigured = false;
static uint32_t gpsLastSentenceMs = 0;
static uint32_t lastGpsNotifyMs = 0;
static uint32_t lastGpsInitAttemptMs = 0;
static constexpr uint32_t GPS_NOTIFY_PERIOD_MS = 100;  // 10 Hz
static constexpr uint32_t GPS_INIT_RETRY_MS    = 5000;

// ====== BLE objects we own (we create the full 0x1FF8 service) ======
static NimBLEServer*         g_server = nullptr;
static NimBLEAdvertising*    g_adv    = nullptr;
static NimBLEService*        g_svc    = nullptr;
static NimBLECharacteristic* g_can    = nullptr; // 0x0001
static NimBLECharacteristic* g_fil    = nullptr; // 0x0002
static NimBLECharacteristic* g_gps    = nullptr; // 0x0003
static NimBLECharacteristic* g_gtm    = nullptr; // 0x0004

// RMC fields
static int    rmc_hour = 0, rmc_min = 0, rmc_sec = 0, rmc_millis = 0;
static bool   rmc_valid = false;
static double rmc_lat_deg = 0.0, rmc_lon_deg = 0.0;
static double rmc_speed_kmh = 0.0;
static double rmc_course_deg = 0.0;

// GGA fields
static int    gga_sats = 0;
static double gga_hdop = 99.9;
static double gga_alt_m = 0.0;

// Date (UTC)
static int gps_year = 0, gps_mon = 0, gps_day = 0;

// Synchronization bits for RaceChrono DIY GPS payload
static uint8_t gpsSyncBits = 0;
static int lastDateHourPacked = -1;

static char gpsLineBuf[128];
static size_t gpsLineLen = 0;

// ===== RaceChrono pidMap extra (per-PID throttle) =====
struct PidExtra {
  uint8_t baseDivider      = DEFAULT_UPDATE_RATE_DIVIDER;
  uint8_t governorDivider  = 1;
  uint8_t skippedUpdates   = 0;
};

// Minimal pid map implementation for allow-listing + extras.
template <typename ExtraT>
class SimplePidMap {
public:
  struct Entry { uint32_t pid; uint16_t intervalMs; ExtraT extra; bool used; };
  static constexpr size_t MAX = 256;
  Entry entries[MAX];

  SimplePidMap(){ reset(); }

  void reset(){ for (auto &e: entries){ e.used=false; e.pid=0; e.intervalMs=0; e.extra=ExtraT(); } }

  bool isEmpty() const { for (auto &e: entries){ if (e.used) return false; } return true; }

  bool allowOnePid(uint32_t pid, uint16_t ms){
    if (getEntryId(pid)) return true;
    for (auto &e: entries){
      if (!e.used){ e.used=true; e.pid=pid; e.intervalMs=ms; e.extra=ExtraT(); return true; }
    }
    return false;
  }

  void* getEntryId(uint32_t pid){
    for (auto &e: entries){ if (e.used && e.pid==pid) return &e; }
    return nullptr;
  }

  uint32_t getPid(void* entry){ return ((Entry*)entry)->pid; }
  ExtraT*  getExtra(void* entry){ return &((Entry*)entry)->extra; }

  ExtraT* getOrCreateExtra(uint32_t pid, uint16_t intervalMs = 0){
    void *entry = getEntryId(pid);
    if (entry) return getExtra(entry);
    for (auto &e: entries){
      if (!e.used){
        e.used = true;
        e.pid = pid;
        e.intervalMs = intervalMs;
        e.extra = ExtraT();
        return &e.extra;
      }
    }
    return nullptr;
  }

  template<typename F>
  void forEach(F f){ for (auto &e: entries){ if (e.used) f((void*)&e); } }
};

static SimplePidMap<PidExtra> pidMap;

<<<<<<< HEAD
struct AllowAllThrottleState {
  uint32_t lastNotifyMs = 0;
};

static SimplePidMap<AllowAllThrottleState> allowAllThrottleMap;
=======
static const char *reset_reason_to_string(esp_reset_reason_t reason) {
  switch (reason) {
    case ESP_RST_POWERON:     return "POWERON";
    case ESP_RST_EXT:         return "EXT";
    case ESP_RST_SW:          return "SW";
    case ESP_RST_PANIC:       return "PANIC";
    case ESP_RST_INT_WDT:     return "INT_WDT";
    case ESP_RST_TASK_WDT:    return "TASK_WDT";
    case ESP_RST_WDT:         return "WDT";
    case ESP_RST_DEEPSLEEP:   return "DEEPSLEEP";
    case ESP_RST_BROWNOUT:    return "BROWNOUT";
    case ESP_RST_SDIO:        return "SDIO";
    case ESP_RST_RTC_WDT:     return "RTC_WDT";
    case ESP_RST_USB:         return "USB";
    case ESP_RST_CPU_LOCKUP:  return "CPU_LOCKUP";
    case ESP_RST_JTAG:        return "JTAG";
    case ESP_RST_TIME_WDT:    return "TIME_WDT";
    case ESP_RST_MWDT0:       return "MWDT0";
    case ESP_RST_MWDT1:       return "MWDT1";
    case ESP_RST_RTC_MWDT0:   return "RTC_MWDT0";
    case ESP_RST_RTC_MWDT1:   return "RTC_MWDT1";
    default:                  return "UNKNOWN";
  }
}

static void init_task_watchdog() {
  esp_err_t err = esp_task_wdt_init(TASK_WDT_TIMEOUT_SECONDS, true);
  if (err == ESP_ERR_INVALID_STATE) {
    // Already initialized with a different timeout; reset and try again.
    esp_task_wdt_deinit();
    err = esp_task_wdt_init(TASK_WDT_TIMEOUT_SECONDS, true);
  }
  if (err != ESP_OK && err != ESP_ERR_INVALID_STATE) {
    Serial.printf("WARN: esp_task_wdt_init failed: %d\n", (int)err);
    return;
  }

  err = esp_task_wdt_add(NULL);
  if (err == ESP_ERR_INVALID_STATE) {
    Serial.println("Task WDT already armed for loop task.");
    return;
  }
  if (err != ESP_OK) {
    Serial.printf("WARN: esp_task_wdt_add failed: %d\n", (int)err);
  } else {
    Serial.printf("Task WDT armed (%ds).\n", TASK_WDT_TIMEOUT_SECONDS);
  }
}
>>>>>>> 12a8c2fb

static uint8_t effective_divider(const PidExtra *extra) {
  uint16_t base = extra ? extra->baseDivider : 1;
  uint16_t gov  = extra ? extra->governorDivider : 1;
  if (base == 0) base = 1;
  if (gov == 0) gov = 1;
  uint32_t eff = base * gov;
  if (eff == 0) eff = 1;
  if (eff > 255) eff = 255;
  return static_cast<uint8_t>(eff);
}

static void set_extra_base_divider(PidExtra *extra, uint8_t div, bool resetGovernor) {
  if (!extra) return;
  if (div == 0) div = 1;
  extra->baseDivider = div;
  if (resetGovernor || extra->governorDivider == 0) {
    extra->governorDivider = 1;
  }
  extra->skippedUpdates = 0;
}

static void apply_divider_to_pidmap(uint16_t pid, uint8_t div, bool resetGovernor = false) {
  void *entry = pidMap.getEntryId(pid);
  if (!entry) return;
  PidExtra *extra = pidMap.getExtra(entry);
  set_extra_base_divider(extra, div, resetGovernor);
}

// ===== Deny list (CLI-managed) =====
static const size_t DENY_MAX = 64;
static uint32_t denyList[DENY_MAX];
static size_t   denyCount = 0;

static bool isDenied(uint32_t pid) {
  for (size_t i = 0; i < denyCount; ++i) if (denyList[i] == pid) return true;
  return false;
}
static void addDeny(uint32_t pid) {
  if (isDenied(pid)) return;
  if (denyCount < DENY_MAX) denyList[denyCount++] = pid;
}
static void removeDeny(uint32_t pid) {
  for (size_t i = 0; i < denyCount; ++i) {
    if (denyList[i] == pid) {
      for (size_t j = i + 1; j < denyCount; ++j) denyList[j-1] = denyList[j];
      denyCount--;
      return;
    }
  }
}
static void clearDeny() { denyCount = 0; }

// ===== Profile allow-list =====
struct PidRule { uint32_t pid; uint8_t divider; };

// Seed list (extend as you validate):
static const PidRule CAR_PROFILE[] = {
  { 0x040, 4 },   // 100 Hz block -> 25 Hz
  { 0x710, 1 },   // your oil channel
};
static const size_t CAR_PROFILE_LEN = sizeof(CAR_PROFILE)/sizeof(CAR_PROFILE[0]);

// Divider hint
static uint8_t divider_override(uint32_t can_id) {
  if (can_id == 0x139) return 1;  // brake/speed critical
  if (can_id == 0x345) return 10; // slow group example
  return 0;
}

// Toggle: PROFILE allow-list (true) vs sniff-all (false)
static constexpr bool DEFAULT_USE_PROFILE_ALLOWLIST = true;
static bool USE_PROFILE_ALLOWLIST = DEFAULT_USE_PROFILE_ALLOWLIST;

// ======== Oil pressure (analog) ========
#define OIL_ADC_PIN         1       // GPIO1 (ADC1_CH0)
#define ADC_SAMPLES         8
#define ADC_IIR_ALPHA       0.15f
#define ADC_DEADBAND_PSI    0.5f

// Pressure range
static const float P0_PSI = 0.0f;
static const float P1_PSI = 150.0f;

// Cal endpoints at the ADC pin (defaults; persisted in flash)
static constexpr float DEFAULT_V0_ADC = 0.3482f;   // 0 psi
static constexpr float DEFAULT_V1_ADC = 3.1290f;   // 150 psi
static float V0_ADC = DEFAULT_V0_ADC;   // 0 psi
static float V1_ADC = DEFAULT_V1_ADC;   // 150 psi

// Publish to BLE CAN 0x710
static const uint32_t OIL_CAN_ID      = 0x710;  // private 11-bit
static const uint16_t OIL_SCALE_01PSI = 10;     // 0.1 psi/bit
static uint16_t       OIL_TX_RATE_MS  = 40;     // persisted in flash

// Runtime
static float    oil_psi_f  = 0.0f;
static uint8_t  oil_flags  = 0;      // bit0=open, bit1=short, bit2=oor
static uint32_t lastOilTxMs = 0;

// ===== Flash (Preferences) =====
static Preferences cfgPrefs;   // namespace "cca_cfg"
static constexpr const char *CFG_NAMESPACE = "cca_cfg";

static const size_t CUSTOM_DIVIDER_MAX = 64;

struct __attribute__((packed)) CfgPidDivider {
  uint16_t pid;
  uint8_t div;
};

struct __attribute__((packed)) CfgDividerBlob {
  uint16_t count;
  CfgPidDivider items[CUSTOM_DIVIDER_MAX];
};

static CfgPidDivider customDividers[CUSTOM_DIVIDER_MAX];
static uint16_t customDividerCount = 0;

struct ScopedNvsWrite {
  ScopedNvsWrite()  { nvsWriteInProgress = true; }
  ~ScopedNvsWrite() { nvsWriteInProgress = false; }
};

static int find_custom_divider_index(uint16_t pid) {
  for (uint16_t i = 0; i < customDividerCount; ++i) {
    if (customDividers[i].pid == pid) return i;
  }
  return -1;
}

static uint8_t compute_default_divider_for_pid(uint32_t pid) {
  for (size_t i = 0; i < CAR_PROFILE_LEN; ++i) {
    if (CAR_PROFILE[i].pid == pid) {
      uint8_t div = CAR_PROFILE[i].divider;
      return div == 0 ? 1 : div;
    }
  }
  uint8_t div = divider_override(pid);
  if (!div) {
    if (pid == 0x139) div = 1;
    else if (pid == 0x345) div = 10;
    else if (pid < 0x100) div = 4;
    else if (pid < 0x200) div = 2;
    else if (pid > 0x700) div = 1; // OBD replies
    else div = DEFAULT_UPDATE_RATE_DIVIDER;
  }
  if (!div) div = 1;
  return div;
}

bool piddiv_set(uint16_t pid, uint8_t div) {
  if (div == 0) div = 1;
  int idx = find_custom_divider_index(pid);
  if (idx >= 0) {
    customDividers[idx].div = div;
  } else {
    if (customDividerCount >= CUSTOM_DIVIDER_MAX) return false;
    customDividers[customDividerCount].pid = pid;
    customDividers[customDividerCount].div = div;
    customDividerCount++;
  }
  apply_divider_to_pidmap(pid, div, /*resetGovernor=*/true);
  return true;
}

bool piddiv_clear(uint16_t pid) {
  int idx = find_custom_divider_index(pid);
  if (idx < 0) return false;
  for (uint16_t i = idx + 1; i < customDividerCount; ++i) {
    customDividers[i - 1] = customDividers[i];
  }
  customDividerCount--;
  apply_divider_to_pidmap(pid, compute_default_divider_for_pid(pid), /*resetGovernor=*/true);
  return true;
}

void piddiv_apply_all() {
  for (uint16_t i = 0; i < customDividerCount; ++i) {
    apply_divider_to_pidmap(customDividers[i].pid, customDividers[i].div, /*resetGovernor=*/false);
  }
}

// ===== BLE TX soft governor =====
static constexpr float    BLE_TX_FPS_LIMIT                = 180.0f;
static constexpr uint8_t  BLE_TX_GOVERNOR_MAX_DIVIDER     = 8;
static constexpr uint8_t  BLE_TX_OVER_LIMIT_SECONDS       = 3;
static constexpr uint32_t BLE_TX_OVER_LIMIT_DURATION_MS   = 3000;
static constexpr uint8_t  BLE_TX_RELAX_SECONDS            = 5;
static constexpr uint32_t BLE_TX_RELAX_DURATION_MS        = 5000;
static constexpr uint32_t BLE_TX_GOVERNOR_STEP_INTERVAL_MS = 1000;
static constexpr uint8_t  BLE_TX_HISTORY_SECONDS          = 6;
static constexpr size_t   BLE_GOVERNOR_SNAPSHOT_MAX       = 128;

static bool     bleTxBucketsInitialized = false;
static uint16_t bleTxSecondBuckets[BLE_TX_HISTORY_SECONDS];
static uint8_t  bleTxBucketIndex        = BLE_TX_HISTORY_SECONDS - 1;
static uint8_t  bleTxFilledSeconds      = 0;
static uint16_t bleTxCurrentSecondCount = 0;
static uint32_t bleTxCurrentSecondStartMs = 0;

static float    bleTxMovingAverageFps   = 0.0f;
static uint32_t bleTxOverLimitSinceMs   = 0;
static uint32_t bleTxBelowLimitSinceMs  = 0;
static uint32_t bleTxLastBoostMs        = 0;
static uint32_t bleTxLastRelaxMs        = 0;
static bool     bleGovernorActive       = false;

static size_t capture_governor_snapshot(GovernorSnapshot *out) {
  size_t count = 0;
  pidMap.forEach([&](void *entry) {
    if (count >= BLE_GOVERNOR_SNAPSHOT_MAX) return;
    const PidExtra *extra = pidMap.getExtra(entry);
    if (!extra) return;
    uint8_t gov = extra->governorDivider ? extra->governorDivider : 1;
    if (gov > 1) {
      out[count].pid = pidMap.getPid(entry);
      out[count].governor = gov;
      count++;
    }
  });
  return count;
}

static bool restore_governor_snapshot(const GovernorSnapshot *snapshots, size_t count) {
  bool any = false;
  for (size_t i = 0; i < count; ++i) {
    void *entry = pidMap.getEntryId(snapshots[i].pid);
    if (!entry) continue;
    PidExtra *extra = pidMap.getExtra(entry);
    uint8_t gov = snapshots[i].governor;
    if (gov < 1) gov = 1;
    extra->governorDivider = gov;
    extra->skippedUpdates = 0;
    if (gov > 1) any = true;
  }
  return any;
}

static void bleTxAdvanceBuckets(uint32_t now) {
  if (!bleTxBucketsInitialized) {
    memset(bleTxSecondBuckets, 0, sizeof(bleTxSecondBuckets));
    bleTxBucketIndex = BLE_TX_HISTORY_SECONDS - 1;
    bleTxFilledSeconds = 0;
    bleTxCurrentSecondCount = 0;
    bleTxCurrentSecondStartMs = now;
    bleTxBucketsInitialized = true;
    return;
  }

  while (now - bleTxCurrentSecondStartMs >= 1000) {
    bleTxBucketIndex = (bleTxBucketIndex + 1) % BLE_TX_HISTORY_SECONDS;
    if (bleTxFilledSeconds < BLE_TX_HISTORY_SECONDS) {
      bleTxFilledSeconds++;
    }
    bleTxSecondBuckets[bleTxBucketIndex] = bleTxCurrentSecondCount;
    bleTxCurrentSecondCount = 0;
    bleTxCurrentSecondStartMs += 1000;
  }
}

static void noteBleTxFrame(uint32_t now) {
  bleTxAdvanceBuckets(now);
  bleTxCurrentSecondCount++;
}

static uint32_t bleTxFramesInRecentSeconds(uint8_t seconds) {
  if (!bleTxBucketsInitialized || bleTxFilledSeconds == 0 || seconds == 0) {
    return 0;
  }
  if (seconds > bleTxFilledSeconds) seconds = bleTxFilledSeconds;
  uint32_t sum = 0;
  for (uint8_t i = 0; i < seconds; ++i) {
    uint8_t idx = (bleTxBucketIndex + BLE_TX_HISTORY_SECONDS - i) % BLE_TX_HISTORY_SECONDS;
    sum += bleTxSecondBuckets[idx];
  }
  return sum;
}

static bool governorIncreaseDividers() {
  bool changed = false;
  pidMap.forEach([&](void *entry) {
    PidExtra *extra = pidMap.getExtra(entry);
    uint8_t eff = effective_divider(extra);
    if (eff < BLE_TX_GOVERNOR_MAX_DIVIDER) {
      uint8_t gov = extra->governorDivider ? extra->governorDivider : 1;
      if (gov < 128) {
        gov *= 2;
        if (gov == 0) gov = 1;
        extra->governorDivider = gov;
        extra->skippedUpdates = 0;
        changed = true;
      }
    }
  });
  if (changed) bleGovernorActive = true;
  return changed;
}

static bool governorRelaxDividers() {
  bool changed = false;
  bool stillActive = false;
  pidMap.forEach([&](void *entry) {
    PidExtra *extra = pidMap.getExtra(entry);
    uint8_t base = extra->baseDivider ? extra->baseDivider : 1;
    uint8_t eff = effective_divider(extra);
    if (eff > base) {
      uint8_t gov = extra->governorDivider ? extra->governorDivider : 1;
      if (gov > 1) {
        uint8_t newGov = gov / 2;
        if (newGov < 1) newGov = 1;
        extra->governorDivider = newGov;
        extra->skippedUpdates = 0;
        changed = true;
        eff = effective_divider(extra);
      } else {
        extra->governorDivider = 1;
        eff = effective_divider(extra);
      }
    }
    if (eff > base) {
      stillActive = true;
    }
  });
  bleGovernorActive = stillActive;
  return changed;
}

static void updateBleGovernor(uint32_t now) {
  bleTxAdvanceBuckets(now);

  float avgSeconds = static_cast<float>(bleTxFilledSeconds);
  uint32_t sumCompleted = bleTxFramesInRecentSeconds(bleTxFilledSeconds);
  uint32_t partialMs = 0;
  if (bleTxBucketsInitialized) {
    if (now >= bleTxCurrentSecondStartMs) {
      partialMs = now - bleTxCurrentSecondStartMs;
    }
  }

  float denom = avgSeconds;
  if (partialMs > 0) {
    denom += static_cast<float>(partialMs) / 1000.0f;
  } else if (avgSeconds == 0 && bleTxCurrentSecondCount > 0) {
    denom = 1.0f;
  }

  float totalFrames = static_cast<float>(sumCompleted + bleTxCurrentSecondCount);
  if (denom > 0.0f) bleTxMovingAverageFps = totalFrames / denom;
  else               bleTxMovingAverageFps = 0.0f;

  bool overLimit = false;
  bool belowLimit = false;
  if (bleTxFilledSeconds >= BLE_TX_OVER_LIMIT_SECONDS) {
    float avg = static_cast<float>(bleTxFramesInRecentSeconds(BLE_TX_OVER_LIMIT_SECONDS)) /
                static_cast<float>(BLE_TX_OVER_LIMIT_SECONDS);
    overLimit = (avg > BLE_TX_FPS_LIMIT);
  }
  if (bleTxFilledSeconds >= BLE_TX_RELAX_SECONDS) {
    float avg = static_cast<float>(bleTxFramesInRecentSeconds(BLE_TX_RELAX_SECONDS)) /
                static_cast<float>(BLE_TX_RELAX_SECONDS);
    belowLimit = (avg < BLE_TX_FPS_LIMIT);
  }

  if (overLimit) {
    if (bleTxOverLimitSinceMs == 0) bleTxOverLimitSinceMs = now;
    bleTxBelowLimitSinceMs = 0;
    if ((now - bleTxOverLimitSinceMs) >= BLE_TX_OVER_LIMIT_DURATION_MS &&
        (now - bleTxLastBoostMs) >= BLE_TX_GOVERNOR_STEP_INTERVAL_MS) {
      if (governorIncreaseDividers()) {
        bleTxLastBoostMs = now;
      }
    }
  } else {
    bleTxOverLimitSinceMs = 0;
    if (belowLimit) {
      if (bleTxBelowLimitSinceMs == 0) bleTxBelowLimitSinceMs = now;
      if ((now - bleTxBelowLimitSinceMs) >= BLE_TX_RELAX_DURATION_MS &&
          (now - bleTxLastRelaxMs) >= BLE_TX_GOVERNOR_STEP_INTERVAL_MS) {
        if (governorRelaxDividers()) {
          bleTxLastRelaxMs = now;
        }
      }
    } else {
      bleTxBelowLimitSinceMs = 0;
    }
  }
}

// ===== BLE helpers we provide (instead of RaceChronoBle.*) =====
static inline bool bleIsConnected(){
  return g_server && g_server->getConnectedCount() > 0;
}

static bool bleWaitForConnection(uint32_t timeoutMs){
  uint32_t t0 = millis();
  while (millis() - t0 < timeoutMs){
    if (bleIsConnected()) return true;
    delay(20);
  }
  return bleIsConnected();
}

static void bleStartAdvertising(){
  if (!g_adv) return;
  g_adv->start();
}

static void bleStopAdvertising(){
  if (!g_adv) return;
  g_adv->stop();
}

// ===== FIL (0x0002) handler to mirror RaceChrono DIY control =====
static bool     g_allowAll = true;
static uint16_t g_defaultNotifyMs = 0;

static void handleFilWrite(const uint8_t *d, size_t L) {
  if (!d || L < 1) return;
  uint8_t cmd = d[0];
  switch (cmd) {
    case 0: // Deny all
      g_allowAll = false; g_defaultNotifyMs = 0; Serial.println("FIL: DENY ALL");
      allowAllThrottleMap.reset();
      pidMap.reset();
      break;
    case 1: // Allow all + interval
      if (L >= 3) {
        g_defaultNotifyMs = ((uint16_t)d[1] << 8) | d[2];
        g_allowAll = true;
        allowAllThrottleMap.reset();
        Serial.printf("FIL: ALLOW ALL, interval=%ums\n", g_defaultNotifyMs);
      }
      break;
    case 2: // Allow one PID (minimal accept)
      Serial.println("FIL: ALLOW PID (accepted)");
      break;
    default: break;
  }
}

class FilCB : public NimBLECharacteristicCallbacks {
public:
  void onWrite(NimBLECharacteristic* ch){
    std::string v = ch->getValue();
    handleFilWrite((const uint8_t*)v.data(), v.size());
  }
  void onWrite(NimBLECharacteristic* ch, ble_gap_conn_desc*){
    std::string v = ch->getValue();
    handleFilWrite((const uint8_t*)v.data(), v.size());
  }
#if defined(NIMBLE_CPP_IDF) || defined(ARDUINO_ARCH_ESP32)
  void onWrite(NimBLECharacteristic* ch, NimBLEConnInfo&){
    std::string v = ch->getValue();
    handleFilWrite((const uint8_t*)v.data(), v.size());
  }
#endif
} g_filCB;

// ===== Our CAN sender over BLE 0x0001 =====
static uint8_t canBuf[20];
static void bleSendCanData(uint32_t pid, const uint8_t *data, uint8_t len) {
  if (!g_can || !bleIsConnected()) return;
  // Pack as RaceChrono DIY: 4 bytes LE ID + up to 16 data bytes
  canBuf[0] = (uint8_t)(pid & 0xFF);
  canBuf[1] = (uint8_t)((pid >> 8) & 0xFF);
  canBuf[2] = (uint8_t)((pid >> 16) & 0xFF);
  canBuf[3] = (uint8_t)((pid >> 24) & 0xFF);
  uint8_t n = len > 16 ? 16 : len;
  if (n) memcpy(&canBuf[4], data, n);
  g_can->setValue(canBuf, 4 + n);
  g_can->notify();
  noteBleTxFrame(millis());
}

// ===== GPS helpers =====
static inline int clampi(int value, int lo, int hi) {
  return value < lo ? lo : (value > hi ? hi : value);
}

static bool nmeaCoordToDegrees(const char *ddmm, const char *hemi, double &out) {
  if (!ddmm || !hemi || !*ddmm || !*hemi) return false;
  const char *dot = strchr(ddmm, '.');
  int len = dot ? static_cast<int>(dot - ddmm) : static_cast<int>(strlen(ddmm));
  if (len < 3) return false;
  int degLen = len - 2;
  if (degLen <= 0 || degLen >= 10) return false;
  char degBuf[12];
  memset(degBuf, 0, sizeof(degBuf));
  strncpy(degBuf, ddmm, degLen);
  int degrees = atoi(degBuf);
  double minutes = atof(ddmm + degLen);
  double val = degrees + (minutes / 60.0);
  if (*hemi == 'S' || *hemi == 'W') val = -val;
  out = val;
  return true;
}

static int splitCsv(char *s, const char *fields[], int maxFields) {
  int count = 0;
  if (!s || maxFields <= 0) return 0;
  fields[count++] = s;
  for (char *p = s; *p && count < maxFields; ++p) {
    if (*p == ',') {
      *p = 0;
      fields[count++] = p + 1;
    } else if (*p == '*') {
      *p = 0;
      break;
    }
  }
  return count;
}

static bool nmeaChecksumOk(const char *line) {
  if (!line || line[0] != '$') return false;
  const char *star = strrchr(line, '*');
  if (!star || (star - line) < 3) return false;
  uint8_t checksum = 0;
  for (const char *p = line + 1; p < star; ++p) checksum ^= static_cast<uint8_t>(*p);
  int hi = toupper(static_cast<unsigned char>(star[1]));
  int lo = toupper(static_cast<unsigned char>(star[2]));
  if (!isxdigit(hi) || !isxdigit(lo)) return false;
  int value = ((hi >= 'A') ? (hi - 'A' + 10) : (hi - '0')) * 16 +
              ((lo >= 'A') ? (lo - 'A' + 10) : (lo - '0'));
  return checksum == static_cast<uint8_t>(value);
}

static void parseRmcSentence(char *line) {
  if (!nmeaChecksumOk(line)) return;
  const char *fields[20];
  int nf = splitCsv(line, fields, 20);
  if (nf < 10) return;

  const char *time = fields[1];
  if (time && strlen(time) >= 6) {
    char hh[3] = { time[0], time[1], 0 };
    char mm[3] = { time[2], time[3], 0 };
    char ss[3] = { time[4], time[5], 0 };
    rmc_hour = atoi(hh);
    rmc_min  = atoi(mm);
    rmc_sec  = atoi(ss);
    const char *dot = strchr(time, '.');
    rmc_millis = dot ? atoi(dot + 1) : 0;
    if (rmc_millis > 999) rmc_millis = 999;
  }

  rmc_valid = (fields[2] && *fields[2] == 'A');

  double lat, lon;
  if (nmeaCoordToDegrees(fields[3], fields[4], lat)) rmc_lat_deg = lat;
  if (nmeaCoordToDegrees(fields[5], fields[6], lon)) rmc_lon_deg = lon;

  double speedKnots = (fields[7] && *fields[7]) ? atof(fields[7]) : 0.0;
  rmc_speed_kmh = speedKnots * 1.852;
  rmc_course_deg = (fields[8] && *fields[8]) ? atof(fields[8]) : 0.0;

  const char *date = fields[9];
  if (date && strlen(date) >= 6) {
    char dd[3] = { date[0], date[1], 0 };
    char mm[3] = { date[2], date[3], 0 };
    char yy[3] = { date[4], date[5], 0 };
    gps_day = atoi(dd);
    gps_mon = atoi(mm);
    gps_year = 2000 + atoi(yy);
  }
}

static void parseGgaSentence(char *line) {
  if (!nmeaChecksumOk(line)) return;
  const char *fields[20];
  int nf = splitCsv(line, fields, 20);
  if (nf < 11) return;

  gga_sats = (fields[7] && *fields[7]) ? atoi(fields[7]) : 0;
  gga_hdop = (fields[8] && *fields[8]) ? atof(fields[8]) : 99.9;
  gga_alt_m = (fields[9] && *fields[9]) ? atof(fields[9]) : 0.0;
}

// ===== BLE bring-up (we own the whole 0x1FF8 service) =====
static void bleInit(){
  NimBLEDevice::init(DEVICE_NAME);
  NimBLEDevice::setPower(ESP_PWR_LVL_P9);

  g_server = NimBLEDevice::createServer();

  g_svc = g_server->createService(RC_SERVICE_UUID);

  g_can = g_svc->createCharacteristic(RC_CHAR_CAN_UUID,
            NIMBLE_PROPERTY::READ | NIMBLE_PROPERTY::NOTIFY);
  g_fil = g_svc->createCharacteristic(RC_CHAR_FIL_UUID,
            NIMBLE_PROPERTY::WRITE);
  g_gps = g_svc->createCharacteristic(RC_CHAR_GPS_UUID,
            NIMBLE_PROPERTY::READ | NIMBLE_PROPERTY::NOTIFY);
  g_gtm = g_svc->createCharacteristic(RC_CHAR_GTM_UUID,
            NIMBLE_PROPERTY::READ | NIMBLE_PROPERTY::NOTIFY);

  g_fil->setCallbacks(&g_filCB);

  // Init payloads
  { uint8_t init20[20]; memset(init20, 0xFF, sizeof(init20)); g_gps->setValue(init20, 20); }
  { uint8_t init3[3] = {0,0,0}; g_gtm->setValue(init3, 3); }

  g_svc->start();

  g_adv = NimBLEDevice::getAdvertising();
  g_adv->addServiceUUID(RC_SERVICE_UUID);
  g_adv->start();

  Serial.println("BLE: advertising (RaceChrono DIY 0x1FF8)");
}

// Pack & notify GPS frames on our g_gps/g_gtm
static void gpsPackAndNotify(uint32_t now) {
  if (!bleIsConnected() || !g_gps || !g_gtm) return;

  uint8_t payload[20];
  memset(payload, 0xFF, sizeof(payload));

  int year = gps_year >= 2000 ? gps_year : 2000;
  int month = gps_mon >= 1 ? gps_mon : 1;
  int day = gps_day >= 1 ? gps_day : 1;
  int dateHour = ((year - 2000) * 8928) + ((month - 1) * 744) + ((day - 1) * 24) + rmc_hour;
  if (dateHour != lastDateHourPacked) {
    lastDateHourPacked = dateHour;
    gpsSyncBits = (gpsSyncBits + 1) & 0x7;
  }

  int timeSinceHour = (rmc_min * 30000) + (rmc_sec * 500) + (rmc_millis / 2);
  if (timeSinceHour < 0) timeSinceHour = 0;

  uint8_t fixQuality = rmc_valid ? 1 : 0;
  uint8_t sats = static_cast<uint8_t>(clampi(gga_sats, 0, 63));

  int32_t latFixed = static_cast<int32_t>(lround(rmc_lat_deg * 10000000.0));
  int32_t lonFixed = static_cast<int32_t>(lround(rmc_lon_deg * 10000000.0));

  int altWord = 0xFFFF;
  if (gga_alt_m > -7000.0 && gga_alt_m < 20000.0) {
    double alt = gga_alt_m;
    if (alt >= -500.0 && alt <= 6053.5) {
      altWord = clampi(static_cast<int>(lround((alt + 500.0) * 10.0)) & 0x7FFF, 0, 0x7FFF);
    } else {
      altWord = (static_cast<int>(lround(alt + 500.0)) & 0x7FFF) | 0x8000;
    }
  }

  int speedWord = 0xFFFF;
  double speed = rmc_speed_kmh;
  if (speed <= 655.35) {
    speedWord = clampi(static_cast<int>(lround(speed * 100.0)) & 0x7FFF, 0, 0x7FFF);
  } else {
    speedWord = (static_cast<int>(lround(speed * 10.0)) & 0x7FFF) | 0x8000;
  }

  int bearing = clampi(static_cast<int>(lround(rmc_course_deg * 100.0)), 0, 0xFFFF);
  uint8_t hdop = (gga_hdop >= 0.0 && gga_hdop <= 25.4) ? static_cast<uint8_t>(lround(gga_hdop * 10.0)) : 0xFF;
  uint8_t vdop = 0xFF;

  payload[0]  = static_cast<uint8_t>(((gpsSyncBits & 0x7) << 5) | ((timeSinceHour >> 16) & 0x1F));
  payload[1]  = static_cast<uint8_t>(timeSinceHour >> 8);
  payload[2]  = static_cast<uint8_t>(timeSinceHour);
  payload[3]  = static_cast<uint8_t>(((fixQuality & 0x3) << 6) | (sats & 0x3F));
  payload[4]  = static_cast<uint8_t>(latFixed >> 24);
  payload[5]  = static_cast<uint8_t>(latFixed >> 16);
  payload[6]  = static_cast<uint8_t>(latFixed >> 8);
  payload[7]  = static_cast<uint8_t>(latFixed);
  payload[8]  = static_cast<uint8_t>(lonFixed >> 24);
  payload[9]  = static_cast<uint8_t>(lonFixed >> 16);
  payload[10] = static_cast<uint8_t>(lonFixed >> 8);
  payload[11] = static_cast<uint8_t>(lonFixed);
  payload[12] = static_cast<uint8_t>(altWord >> 8);
  payload[13] = static_cast<uint8_t>(altWord);
  payload[14] = static_cast<uint8_t>(speedWord >> 8);
  payload[15] = static_cast<uint8_t>(speedWord);
  payload[16] = static_cast<uint8_t>(bearing >> 8);
  payload[17] = static_cast<uint8_t>(bearing);
  payload[18] = hdop;
  payload[19] = vdop;

  g_gps->setValue(payload, sizeof(payload));
  g_gps->notify();
  noteBleTxFrame(now);

  uint8_t timePayload[3];
  timePayload[0] = static_cast<uint8_t>(((gpsSyncBits & 0x7) << 5) | ((dateHour >> 16) & 0x1F));
  timePayload[1] = static_cast<uint8_t>(dateHour >> 8);
  timePayload[2] = static_cast<uint8_t>(dateHour);
  g_gtm->setValue(timePayload, sizeof(timePayload));
  g_gtm->notify();
  noteBleTxFrame(now);
}

static void gpsSendRaw(const char *cmd) {
  GPSSerial.print(cmd);
}

static bool gpsLooksLikeNmea(uint32_t timeoutMs) {
  uint32_t start = millis();
  char prev = 0;
  while (millis() - start < timeoutMs) {
    if (GPSSerial.available()) {
      char c = static_cast<char>(GPSSerial.read());
      if (prev == '$' && (c == 'G' || c == 'N')) return true;
      prev = c;
    }
  }
  return false;
}

static bool gpsConfigurePort() {
  const uint32_t bauds[] = { 9600, 38400, 57600, 115200 };
  bool detected = false;
  for (uint32_t baud : bauds) {
    GPSSerial.updateBaudRate(baud);
    delay(60);
    if (gpsLooksLikeNmea(500)) {
      Serial.printf("[GPS] Detected NMEA @ %lu\n", static_cast<unsigned long>(baud));
      detected = true;
      break;
    }
  }
  if (!detected) {
    Serial.println("[GPS] No NMEA detected");
    return false;
  }

  gpsSendRaw(PMTK_SET_NMEA_OUTPUT_RMCGGA);
  delay(80);
  gpsSendRaw(PMTK_SET_NMEA_UPDATE_10HZ);
  delay(80);
  gpsSendRaw(PMTK_SET_BAUD_115200);
  delay(120);

  GPSSerial.end();
  delay(20);
  GPSSerial.begin(115200, SERIAL_8N1, GPS_RX_GPIO, GPS_TX_GPIO);
  delay(80);
  if (!gpsLooksLikeNmea(800)) {
    Serial.println("[GPS] Missing NMEA after baud switch");
    return false;
  }

  return true;
}

static void gpsResetSyncState() {
  gpsSyncBits = 0;
  lastDateHourPacked = -1;
  lastGpsNotifyMs = 0;
}

static void gpsInit() {
  Serial.printf("[GPS] UART init @ %u bps (RX=%d, TX=%d)\n", 9600u, GPS_RX_GPIO, GPS_TX_GPIO);
  GPSSerial.begin(9600, SERIAL_8N1, GPS_RX_GPIO, GPS_TX_GPIO);
  delay(100);

  if (gpsConfigurePort()) {
    gpsConfigured = true;
    gpsLastSentenceMs = millis();
    gpsResetSyncState();
    Serial.println("[GPS] Configured: RMC+GGA @10Hz, 115200");
  } else {
    GPSSerial.end();
    gpsConfigured = false;
    gpsResetSyncState();
  }
}

static void gpsProcessSentence(char *line) {
  if (!line || strlen(line) < 6) return;
  if (strstr(line, "GPRMC") || strstr(line, "GNRMC")) {
    parseRmcSentence(line);
  } else if (strstr(line, "GPGGA") || strstr(line, "GNGGA")) {
    parseGgaSentence(line);
  }
}

static void gpsService(uint32_t now) {
  if (!gpsConfigured) {
    if (now - lastGpsInitAttemptMs >= GPS_INIT_RETRY_MS) {
      lastGpsInitAttemptMs = now;
      gpsInit();
    }
    return;
  }

  bool sentenceSeen = false;
  while (GPSSerial.available()) {
    char c = static_cast<char>(GPSSerial.read());
    if (c == '\r') continue;
    if (c == '\n') {
      gpsLineBuf[gpsLineLen] = 0;
      if (gpsLineLen > 0 && gpsLineBuf[0] == '$') {
        char work[sizeof(gpsLineBuf)];
        strncpy(work, gpsLineBuf, sizeof(work) - 1);
        work[sizeof(work) - 1] = 0;
        gpsProcessSentence(work);
        sentenceSeen = true;
      }
      gpsLineLen = 0;
    } else {
      if (gpsLineLen < sizeof(gpsLineBuf) - 1) {
        gpsLineBuf[gpsLineLen++] = c;
      } else {
        gpsLineLen = 0;
      }
    }
  }

  if (sentenceSeen) {
    gpsLastSentenceMs = now;
  } else if (now - gpsLastSentenceMs > 2000) {
    Serial.println("[GPS] Sentence timeout -> reinit");
    gpsConfigured = false;
    gpsResetSyncState();
    GPSSerial.end();
    lastGpsInitAttemptMs = now;
    return;
  }

  if (bleIsConnected() && (now - lastGpsNotifyMs) >= GPS_NOTIFY_PERIOD_MS) {
    lastGpsNotifyMs = now;
    gpsPackAndNotify(now);
  }
}

static void clear_custom_dividers() {
  customDividerCount = 0;
  memset(customDividers, 0, sizeof(customDividers));
}

static void cfg_apply_runtime_defaults() {
  V0_ADC = DEFAULT_V0_ADC;
  V1_ADC = DEFAULT_V1_ADC;
  USE_PROFILE_ALLOWLIST = DEFAULT_USE_PROFILE_ALLOWLIST;
  clear_custom_dividers();
}

bool cfg_load_from_nvs() {
  bool anyLoaded = false;
  if (!cfgPrefs.begin(CFG_NAMESPACE, true)) return false;

  customDividerCount = 0;

  if (cfgPrefs.isKey("v0_adc")) {
    float v0 = cfgPrefs.getFloat("v0_adc", V0_ADC);
    if (v0 >= 0.0f && v0 < 3.4f) {
      V0_ADC = v0;
      anyLoaded = true;
    }
  }
  if (cfgPrefs.isKey("v1_adc")) {
    float v1 = cfgPrefs.getFloat("v1_adc", V1_ADC);
    if (v1 > V0_ADC && v1 < 3.5f) {
      V1_ADC = v1;
      anyLoaded = true;
    }
  }
  if (cfgPrefs.isKey("profile")) {
    uint8_t prof = cfgPrefs.getUChar("profile", USE_PROFILE_ALLOWLIST ? 1 : 0);
    USE_PROFILE_ALLOWLIST = (prof != 0);
    anyLoaded = true;
  }

  size_t blobLen = cfgPrefs.getBytesLength("dividers");
  if (blobLen >= sizeof(uint16_t)) {
    CfgDividerBlob blob;
    memset(&blob, 0, sizeof(blob));
    size_t readLen = cfgPrefs.getBytes("dividers", &blob, sizeof(blob));
    if (readLen >= sizeof(uint16_t)) {
      uint16_t count = blob.count;
      if (count > CUSTOM_DIVIDER_MAX) count = CUSTOM_DIVIDER_MAX;
      for (uint16_t i = 0; i < count; ++i) {
        uint16_t pid = blob.items[i].pid;
        uint8_t div = blob.items[i].div == 0 ? 1 : blob.items[i].div;
        customDividers[customDividerCount].pid = pid;
        customDividers[customDividerCount].div = div;
        customDividerCount++;
      }
      anyLoaded = true;
    }
  }

  cfgPrefs.end();
  return anyLoaded;
}

bool cfg_save_to_nvs() {
  if (!cfgPrefs.begin(CFG_NAMESPACE, false)) return false;

  ScopedNvsWrite guard;

  bool ok = true;
  if (cfgPrefs.putFloat("v0_adc", V0_ADC) != sizeof(float)) ok = false;
  if (cfgPrefs.putFloat("v1_adc", V1_ADC) != sizeof(float)) ok = false;
  if (cfgPrefs.putUChar("profile", USE_PROFILE_ALLOWLIST ? 1 : 0) != sizeof(uint8_t)) ok = false;

  CfgDividerBlob blob;
  memset(&blob, 0, sizeof(blob));
  blob.count = customDividerCount;
  for (uint16_t i = 0; i < customDividerCount; ++i) {
    blob.items[i] = customDividers[i];
  }
  if (customDividerCount < CUSTOM_DIVIDER_MAX) {
    memset(&blob.items[customDividerCount], 0,
           sizeof(CfgPidDivider) * (CUSTOM_DIVIDER_MAX - customDividerCount));
  }
  size_t written = cfgPrefs.putBytes("dividers", &blob, sizeof(blob));
  if (written != sizeof(blob)) ok = false;

  cfgPrefs.end();
  return ok;
}

bool cfg_reset_to_defaults() {
  cfg_apply_runtime_defaults();

  if (!cfgPrefs.begin(CFG_NAMESPACE, false)) return false;
  ScopedNvsWrite guard;
  cfgPrefs.clear();
  cfgPrefs.end();
  return true;
}

static void apply_profile_and_dividers();

void cfg_boot_load_and_apply() {
  bool loaded = cfg_load_from_nvs();
  if (!loaded) {
    cfg_apply_runtime_defaults();
  }

  apply_profile_and_dividers();
}

// ===== Forward decls =====
static void waitForConnection();
static bool startCanBusReader();
static void stopCanBusReader();
static bool restartCanBusReader(const char *cause = nullptr);
static void handleCanFault(const char *cause);
static bool checkCanBusHealth(uint32_t now);
[[maybe_unused]] static void noteCanWriteResult(bool success);
[[maybe_unused]] static bool writeFrameWithWatch(CanFrame &frame, uint32_t timeout = 1);
static void setLastReconnectCause(const char *reason);

static void bufferNewPacket(uint32_t pid, const uint8_t *data, uint8_t len);
static void handleBufferedPacketsBurst(uint32_t budget_us = 2000);
static void flushBufferedPackets();
static void sendNumCanBusTimeouts();
static void resetSkippedUpdatesCounters();
static void bleSendCanData(uint32_t pid, const uint8_t *data, uint8_t len);

static void apply_allow_list_profile();
static void apply_allow_all();
static void apply_profile_and_dividers();

bool cfg_load_from_nvs();
bool cfg_save_to_nvs();
bool cfg_reset_to_defaults();
bool piddiv_set(uint16_t pid, uint8_t div);
bool piddiv_clear(uint16_t pid);
void piddiv_apply_all();
void cfg_boot_load_and_apply();

static float  filtered_adc_volts();
static uint8_t oil_health_flags_from_volts(float v);
static float  volts_to_psi_exact(float v);
static void   oil_update_and_publish_if_due();

static void   restartBle(const char *reason = nullptr);
static void   process_cli_line(char *line);
static void   show_config();      // concise SHOW
static void   show_stats();       // SHOW STATS
static void   dumpMapToSerial();  // verbose only on SHOW MAP
static void   dumpDenyToSerial(); // verbose only on SHOW DENY

// ===== Clean BLE restart (no deinit; advertiser stop/start only) =====
static void restartBle(const char *reason) {
  if (reason && reason[0]) {
    setLastReconnectCause(reason);
  }
  Serial.println("BLE: restart...");
  bleStopAdvertising();
  // Service + characteristics remain; we just restart advertising.
  bleStartAdvertising();
  Serial.println("BLE: advertising");
}

// ===== Setup =====
void setup() {
  Serial.begin(115200);
  uint32_t t0 = millis(); while (!Serial && millis() - t0 < 3000) {}

  Serial.printf("FW: %s\n", FW_VERSION_STRING);
  esp_reset_reason_t reason = esp_reset_reason();
  Serial.printf("Boot reason: %s (%d)\n", reset_reason_to_string(reason), (int)reason);

  init_task_watchdog();

  // ADC
  analogReadResolution(12);
  analogSetPinAttenuation(OIL_ADC_PIN, ADC_11db);
  pinMode(OIL_ADC_PIN, INPUT);

  // BLE
  Serial.println("BLE setup...");
  bleInit();
  Serial.println("Waiting for RaceChrono...");
  waitForConnection();

  setLastReconnectCause("boot");

  // Load persisted config + apply profile/dividers
  cfg_boot_load_and_apply();

  show_config(); // one-time concise boot print

  // GPS
  gpsInit();
  lastGpsInitAttemptMs = millis();

  // CAN bring-up deferred to loop() retry logic
}

static void waitForConnection() {
  uint32_t i=0; bool nl=true;
  while (!bleWaitForConnection(1000)) {
    esp_task_wdt_reset();
    Serial.print("."); nl=false; if ((++i % 10)==0) { Serial.println(); nl=true; }
  }
  if (!nl) Serial.println();
  Serial.println("RaceChrono connected.");
}

static void recoverRaceChronoConnection(const char *reason) {
  Serial.println("RC disconnected -> reset map + CAN + BLE.");
  pidMap.reset();
  stopCanBusReader();

  restartBle(reason);
  Serial.println("Waiting for new RC connection...");
  waitForConnection();

  gpsResetSyncState();

  apply_profile_and_dividers();

  sendNumCanBusTimeouts();
}

static void queueBleRestart(const char *reason) {
  if (pendingBleRestart) return;
  const char *src = (reason && reason[0]) ? reason : "RC disconnect";
  strncpy(pendingBleRestartReason, src, sizeof(pendingBleRestartReason) - 1);
  pendingBleRestartReason[sizeof(pendingBleRestartReason) - 1] = '\0';
  pendingBleRestart = true;
}

static void servicePendingBleRestart() {
  if (!pendingBleRestart) return;
  if (nvsWriteInProgress) return;

  pendingBleRestart = false;
  recoverRaceChronoConnection(pendingBleRestartReason[0] ? pendingBleRestartReason : nullptr);
  pendingBleRestartReason[0] = '\0';
}

// ===== CAN bring-up/teardown =====
static bool startCanBusReader() {
  Serial.println("TWAI start...");
  ESP32Can.setPins(CAN_TX, CAN_RX);
  ESP32Can.setSpeed(ESP32Can.convertSpeed(500));
  ESP32Can.setRxQueueSize(64);
  ESP32Can.setTxQueueSize(16);
  if (!ESP32Can.begin()) {
    Serial.println("ERROR: TWAI begin() failed. Check wiring/termination/RS.");
    return false;
  }
  Serial.println("CAN OK.");
  isCanBusReaderActive = true;
  have_seen_any_can = false;
  lastCanMessageReceivedMs = millis();
  return true;
}

static void stopCanBusReader() {
  ESP32Can.end();
  isCanBusReaderActive = false;
  lastCanStatusCheckMs = 0;
  canTxFailureWindowStart = 0;
  canTxFailuresInWindow = 0;
}

static void setLastReconnectCause(const char *reason) {
  const char *src = (reason && reason[0]) ? reason : "unknown";
  strncpy(lastReconnectCause, src, sizeof(lastReconnectCause) - 1);
  lastReconnectCause[sizeof(lastReconnectCause) - 1] = '\0';
}

static bool restartCanBusReader(const char *cause) {
  if (cause && cause[0]) {
    Serial.printf("CAN: restart (%s)\n", cause);
    setLastReconnectCause(cause);
  } else {
    Serial.println("CAN: restart");
    setLastReconnectCause("CAN restart");
  }

  stopCanBusReader();
  delay(50);

  bool started = startCanBusReader();
  if (started) {
    flushBufferedPackets();
    resetSkippedUpdatesCounters();
    lastCanMessageReceivedMs = millis();
  }

  return started;
}

static void handleCanFault(const char *cause) {
  char reason[64];
  if (cause && cause[0]) {
    strncpy(reason, cause, sizeof(reason) - 1);
    reason[sizeof(reason) - 1] = '\0';
  } else {
    strncpy(reason, "CAN fault", sizeof(reason) - 1);
    reason[sizeof(reason) - 1] = '\0';
  }

  Serial.printf("ERROR: %s -> restart CAN\n", reason);
  num_can_bus_timeouts++;
  sendNumCanBusTimeouts();
  restartCanBusReader(reason);
}

static bool checkCanBusHealth(uint32_t now) {
  if (!isCanBusReaderActive) return false;
  if ((now - lastCanStatusCheckMs) < CAN_STATUS_POLL_INTERVAL_MS) return false;

  lastCanStatusCheckMs = now;

  twai_status_info_t status;
  if (twai_get_status_info(&status) != ESP_OK) {
    return false;
  }

  if (status.state == TWAI_STATE_BUS_OFF) {
    char reason[64];
    snprintf(reason, sizeof(reason),
             "TWAI bus-off (tx_err=%u rx_err=%u)",
             (unsigned)status.tx_error_counter,
             (unsigned)status.rx_error_counter);
    handleCanFault(reason);
    return true;
  }

  if (status.state == TWAI_STATE_STOPPED) {
    handleCanFault("TWAI stopped");
    return true;
  }

  return false;
}

[[maybe_unused]] static void noteCanWriteResult(bool success) {
  if (success) {
    canTxFailuresInWindow = 0;
    canTxFailureWindowStart = 0;
    return;
  }

  uint32_t now = millis();
  if ((canTxFailureWindowStart == 0) ||
      (now - canTxFailureWindowStart > CAN_TX_FAILURE_WINDOW_MS)) {
    canTxFailureWindowStart = now;
    canTxFailuresInWindow = 0;
  }

  canTxFailuresInWindow++;
  if (canTxFailuresInWindow >= CAN_TX_FAILURE_THRESHOLD) {
    char reason[64];
    snprintf(reason, sizeof(reason),
             "CAN TX failure window (%u/%ums)",
             (unsigned)canTxFailuresInWindow,
             (unsigned)CAN_TX_FAILURE_WINDOW_MS);
    handleCanFault(reason);
    canTxFailureWindowStart = 0;
    canTxFailuresInWindow = 0;
  }
}

[[maybe_unused]] static bool writeFrameWithWatch(CanFrame &frame, uint32_t timeout) {
  bool ok = ESP32Can.writeFrame(frame, timeout);
  noteCanWriteResult(ok);
  return ok;
}

// ===== Helpers =====
static inline float clampf(float x, float lo, float hi) {
  return x < lo ? lo : (x > hi ? hi : x);
}

static uint8_t oil_health_flags_from_volts(float v) {
  const float OPEN_THR  = V1_ADC + 0.10f;
  const float SHORT_THR = 0.05f;
  uint8_t f = 0;
  if (v > OPEN_THR)  f |= (1 << 0);
  if (v < SHORT_THR) f |= (1 << 1);
  if (v < V0_ADC - 0.08f || v > V1_ADC + 0.08f) f |= (1 << 2);
  return f;
}

// Median-of-5 then IIR
static float filtered_adc_volts() {
  float s[5];
  for (int i = 0; i < 5; i++) {
#if defined(ESP_ARDUINO_VERSION_MAJOR) && (ESP_ARDUINO_VERSION_MAJOR >= 3)
    s[i] = analogReadMilliVolts(OIL_ADC_PIN) / 1000.0f;
#else
    uint32_t acc = 0;
    for (int k = 0; k < ADC_SAMPLES; k++) acc += analogRead(OIL_ADC_PIN);
    const float ADC_VREF = 3.30f, ADC_MAX = 4095.0f;
    s[i] = ((acc / (float)ADC_SAMPLES) * ADC_VREF) / ADC_MAX;
#endif
  }
  for (int i=1;i<5;i++){ float t=s[i]; int j=i-1; while(j>=0&&s[j]>t){s[j+1]=s[j]; j--;} s[j+1]=t; }
  float med = s[2];
  static float v_filt = 0.0f;
  if (v_filt == 0.0f) v_filt = med;
  v_filt = (1.0f - ADC_IIR_ALPHA) * v_filt + ADC_IIR_ALPHA * med;
  return v_filt;
}

// Two-point exact mapping with gentle end snapping
static float volts_to_psi_exact(float v) {
  const float FLOOR_V_MARGIN = 0.020f;
  const float CEIL_V_MARGIN  = 0.010f;
  if (v <= V0_ADC + FLOOR_V_MARGIN) return P0_PSI;
  if (v >= V1_ADC - CEIL_V_MARGIN)  return P1_PSI;
  const float m = (P1_PSI - P0_PSI) / (V1_ADC - V0_ADC);
  float psi = P0_PSI + m * (v - V0_ADC);
  psi = clampf(psi, P0_PSI, P1_PSI);
  if (psi < (P0_PSI + ADC_DEADBAND_PSI)) psi = P0_PSI;
  if (psi > (P1_PSI - ADC_DEADBAND_PSI)) psi = P1_PSI;
  return psi;
}

// ===== Circular buffer =====
struct BufferedMessage {
  uint32_t pid;
  uint8_t  data[8];
  uint8_t  length;
};
static const uint8_t NUM_BUFFERS = 32;
static BufferedMessage buffers[NUM_BUFFERS];
static uint8_t bufferToWriteTo = 0;
static uint8_t bufferToReadFrom = 0;

static void bufferNewPacket(uint32_t pid, const uint8_t *data, uint8_t len) {
  if (bufferToWriteTo - bufferToReadFrom == NUM_BUFFERS) {
    Serial.println("WARNING: RX buffer overflow, dropping oldest.");
    bufferToReadFrom++;
  }
  BufferedMessage *m = &buffers[bufferToWriteTo % NUM_BUFFERS];
  m->pid = pid;
  m->length = (len > 8) ? 8 : len;
  memcpy(m->data, data, m->length);
  bufferToWriteTo++;
}

static void handleBufferedPacketsBurst(uint32_t budget_us) {
  uint32_t t0 = micros();
  while (bufferToReadFrom != bufferToWriteTo && (micros() - t0) < budget_us) {
    BufferedMessage *m = &buffers[bufferToReadFrom % NUM_BUFFERS];

    bool allowed = false;
    void *entry = pidMap.getEntryId(m->pid);
    if (USE_PROFILE_ALLOWLIST) {
      allowed = (entry != nullptr) && !isDenied(m->pid);
    } else {
      allowed = !isDenied(m->pid);
    }

    if (allowed) {
      if (entry) {
        PidExtra *extra = pidMap.getExtra(entry);
        uint8_t div = effective_divider(extra);
        if (extra->skippedUpdates == 0) {
          bleSendCanData(m->pid, m->data, m->length);
        }
        extra->skippedUpdates++;
        if (extra->skippedUpdates >= div) {
          extra->skippedUpdates = 0;
        }
      } else {
        bleSendCanData(m->pid, m->data, m->length);
      }
    }

    bufferToReadFrom++;
  }
}

static void flushBufferedPackets() {
  bufferToWriteTo = 0;
  bufferToReadFrom = 0;
}

static void sendNumCanBusTimeouts() {
  uint8_t d[2] = {
    (uint8_t)(num_can_bus_timeouts & 0xFF),
    (uint8_t)(num_can_bus_timeouts >> 8)
  };
  bleSendCanData(0x777, d, 2);
  last_time_num_can_bus_timeouts_sent_ms = millis();
}

static void resetSkippedUpdatesCounters() {
  struct { void operator()(void *entry) {
    ((SimplePidMap<PidExtra>::Entry*)entry)->extra.skippedUpdates = 0;
  }} fun;
  pidMap.forEach(fun);
}

// ===== Profile application =====
static void apply_allow_list_profile() {
  GovernorSnapshot snapshots[BLE_GOVERNOR_SNAPSHOT_MAX];
  size_t snapshotCount = capture_governor_snapshot(snapshots);

  pidMap.reset();
  clearDeny(); // optional fresh start
  bleTxOverLimitSinceMs = 0;
  bleTxBelowLimitSinceMs = 0;
  for (size_t i = 0; i < CAR_PROFILE_LEN; ++i) {
    const auto &r = CAR_PROFILE[i];
    pidMap.allowOnePid(r.pid, /*ms*/40);
    void *entry = pidMap.getEntryId(r.pid);
    if (entry) {
      // (Fix) correctly take the address of the entry's Extra
      PidExtra *ee = &((SimplePidMap<PidExtra>::Entry*)entry)->extra;
      uint8_t base = (r.divider == 0 ? 1 : r.divider);
      set_extra_base_divider(ee, base, /*resetGovernor=*/false);
    }
  }
  bool restored = restore_governor_snapshot(snapshots, snapshotCount);
  bleGovernorActive = restored;
}

static void apply_allow_all() {
  GovernorSnapshot snapshots[BLE_GOVERNOR_SNAPSHOT_MAX];
  size_t snapshotCount = capture_governor_snapshot(snapshots);

  pidMap.reset();
  clearDeny();
  bleTxOverLimitSinceMs = 0;
  bleTxBelowLimitSinceMs = 0;
  // No implicit population here; base dividers will apply lazily as PIDs appear
  pidMap.forEach([&](void *entry) {
    uint32_t pid = ((SimplePidMap<PidExtra>::Entry*)entry)->pid;
    uint8_t base = compute_default_divider_for_pid(pid);
    set_extra_base_divider(&((SimplePidMap<PidExtra>::Entry*)entry)->extra, base, /*resetGovernor=*/false);
  });
  bool restored = restore_governor_snapshot(snapshots, snapshotCount);
  bleGovernorActive = restored;
}

static void apply_profile_and_dividers() {
  if (USE_PROFILE_ALLOWLIST) {
    apply_allow_list_profile();
  } else {
    apply_allow_all();
  }
  piddiv_apply_all();
}

// ===== Oil publish =====
static void oil_update_and_publish_if_due() {
  const uint32_t now = millis();
  float v = filtered_adc_volts();
  oil_flags = oil_health_flags_from_volts(v);
  oil_psi_f = volts_to_psi_exact(v);

  if (bleIsConnected() && (now - lastOilTxMs) >= OIL_TX_RATE_MS) {
    lastOilTxMs = now;
    uint16_t psi01 = (uint16_t)(oil_psi_f * OIL_SCALE_01PSI + 0.5f);
    uint8_t d[8] = {
      (uint8_t)(psi01 >> 8), (uint8_t)(psi01 & 0xFF),
      oil_flags, 0, 0, 0, 0, 0
    };
    bleSendCanData(OIL_CAN_ID, d, 8);
  }
}

// ===== Concise config print (SHOW) =====
static void show_config() {
  Serial.println("=== CCA Config ===");
  Serial.printf("Profile:        %s\n", USE_PROFILE_ALLOWLIST ? "ALLOW-LIST" : "SNIFF-ALL");
  Serial.printf("V0_ADC:         %.4f V\n", V0_ADC);
  Serial.printf("V1_ADC:         %.4f V\n", V1_ADC);
  Serial.printf("Custom divs:    %u\n", (unsigned)customDividerCount);
  Serial.println("==================");
}

// ===== Verbose dumps (on demand only) =====
static void show_stats() {
  Serial.println("=== CCA Stats ===");
  Serial.printf("RX count:        %lu\n", (unsigned long)rxCount);
  Serial.printf("CAN timeouts:    %u\n", (unsigned)num_can_bus_timeouts);
  Serial.printf("BLE tx avg:      %.1f fps\n", bleTxMovingAverageFps);
  Serial.printf("BLE governor:    %s\n", bleGovernorActive ? "ACTIVE" : "idle");
  Serial.printf("Last reconnect:  %s\n", lastReconnectCause);
  Serial.printf("FW: %s\n", FW_VERSION_STRING);
  Serial.println("=================");
}

static void dumpMapToSerial() {
  Serial.println("PID map:");
  if (pidMap.isEmpty()) { Serial.println("  <empty>\n"); return; }
  size_t total = 0;
  size_t printed = 0;
  pidMap.forEach([&](void *entry) {
    total++;
    if (printed >= 128) return;
    uint32_t pid = ((SimplePidMap<PidExtra>::Entry*)entry)->pid;
    const PidExtra *e = &((SimplePidMap<PidExtra>::Entry*)entry)->extra;
    Serial.printf("  %03lX: base=%u eff=%u\n",
                  (unsigned long)pid,
                  (unsigned)e->baseDivider,
                  (unsigned)effective_divider(e));
    printed++;
  });
  if (total > 128) {
    Serial.printf("  ... +%u more\n", (unsigned)(total - 128));
  }
  Serial.println();
}
static void dumpDenyToSerial() {
  Serial.println("Deny list:");
  if (denyCount == 0) { Serial.println("  <empty>\n"); return; }
  for (size_t i = 0; i < denyCount; ++i) {
    Serial.printf("  0x%03lX (%lu)\n", (unsigned long)denyList[i], (unsigned long)denyList[i]);
  }
  Serial.println();
}

// ===== Serial CLI =====
static constexpr size_t CLI_BUF_SIZE = 192;
static void process_cli_line(char *line) {
  while (*line == ' ' || *line == '\t') ++line;
  size_t L = strlen(line);
  while (L && (line[L-1] == ' ' || line[L-1] == '\t')) line[--L] = 0;
  if (!L) return;

  String s(line);
  String up = s; up.toUpperCase();

  if (up == "SHOW") {
    Serial.println("SHOW subcommands:");
    Serial.println("  CFG   -> config summary");
    Serial.println("  STATS -> runtime counters");
    Serial.println("  MAP   -> enabled PID allow-list");
    return;
  }
  if (up == "SHOW CFG")   { show_config(); return; }
  if (up == "SHOW STATS") { show_stats(); return; }
  if (up == "SHOW MAP")        { dumpMapToSerial(); return; }
  if (up == "SHOW DENY")       { dumpDenyToSerial(); return; }

  if (up == "CAL 0")           { V0_ADC = filtered_adc_volts(); Serial.printf("V0_ADC=%.4f (not saved)\n", V0_ADC); return; }
  if (up == "CAL 1")           { V1_ADC = filtered_adc_volts(); Serial.printf("V1_ADC=%.4f (not saved)\n", V1_ADC); return; }

  if (up == "PROFILE ON") {
    USE_PROFILE_ALLOWLIST = true;
    apply_profile_and_dividers();
    Serial.println("Profile=ALLOW-LIST (not saved)");
    return;
  }
  if (up == "PROFILE OFF") {
    USE_PROFILE_ALLOWLIST = false;
    apply_profile_and_dividers();
    Serial.println("Profile=SNIFF-ALL (not saved)");
    return;
  }

  if (up.startsWith("RATE ")) {
    char buf[CLI_BUF_SIZE]; strncpy(buf, line, sizeof(buf)); buf[sizeof(buf)-1]=0;
    char *tok = strtok(buf + 5, " \t");
    if (tok) {
      unsigned ms = strtoul(tok, nullptr, 0);
      if (ms < 10 || ms > 2000) { Serial.println("RATE out of range (10..2000 ms)"); }
      else { OIL_TX_RATE_MS = (uint16_t)ms; Serial.printf("RATE=%u ms (not saved)\n", ms); }
    } else Serial.println("Usage: RATE <ms>");
    return;
  }

  if (up.startsWith("ALLOW ")) {
    char buf[CLI_BUF_SIZE]; strncpy(buf, line, sizeof(buf)); buf[sizeof(buf)-1]=0;
    char *tok = strtok(buf + 6, " \t");
    char *tok2 = tok ? strtok(nullptr, " \t") : nullptr;
    if (tok && tok2) {
      uint32_t pid = strtoul(tok, nullptr, 0);
      unsigned n   = strtoul(tok2, nullptr, 0);
      if (n == 0) n = 1; if (n > 255) n = 255;
      removeDeny(pid);
      if (!pidMap.allowOnePid(pid, 40)) {
        Serial.println("ALLOW failed (map full?)");
      } else {
        if (!piddiv_set(pid, (uint8_t)n)) {
          Serial.println("WARNING: Custom divider table full; divider not persisted.");
        }
        Serial.printf("ALLOW 0x%03lX div=%u\n", (unsigned long)pid, (unsigned)n);
      }
    } else {
      Serial.println("Usage: ALLOW <pid> <div>");
    }
    return;
  }

  if (up.startsWith("DENY ")) {
    char buf[CLI_BUF_SIZE]; strncpy(buf, line, sizeof(buf)); buf[sizeof(buf)-1]=0;
    char *tok = strtok(buf + 5, " \t");
    if (tok) {
      uint32_t pid = strtoul(tok, nullptr, 0);
      addDeny(pid);
      Serial.printf("DENY  0x%03lX\n", (unsigned long)pid);
    } else {
      Serial.println("Usage: DENY <pid>");
    }
    return;
  }

  if (up == "SAVE") {
    if (cfg_save_to_nvs()) Serial.println("Saved.");
    else Serial.println("SAVE failed.");
    show_config();
    return;
  }

  if (up == "LOAD") {
    bool ok = cfg_load_from_nvs();
    if (!ok) {
      Serial.println("No saved config; using defaults.");
      cfg_apply_runtime_defaults();
    }
    apply_profile_and_dividers();
    show_config();
    return;
  }

  if (up == "RESETCFG") {
    if (cfg_reset_to_defaults()) Serial.println("Config reset to defaults.");
    else                         Serial.println("Failed to reset config.");
    apply_profile_and_dividers();
    show_config();
    return;
  }

  Serial.println("Unknown cmd. Try: SHOW | SHOW CFG | SHOW STATS | SHOW MAP | SHOW DENY | CAL 0 | CAL 1 | RATE <ms> | PROFILE ON|OFF | ALLOW <pid> <div> | DENY <pid> | SAVE | LOAD | RESETCFG");
}

// ===== Main loop =====
void loop() {
  loop_iteration++;
  esp_task_wdt_reset();

  servicePendingBleRestart();

  // Handle disconnect / reconnect
  if ((loop_iteration % 100) == 0 && !bleIsConnected()) {
    if (nvsWriteInProgress && !pendingBleRestart) {
      Serial.println("RC disconnected during SAVE; deferring until NVS completes.");
    }
    queueBleRestart("RC disconnect");
    servicePendingBleRestart();
  }

  // Ensure CAN is up
  while (!isCanBusReaderActive) {
    esp_task_wdt_reset();
    if (startCanBusReader()) {
      flushBufferedPackets();
      resetSkippedUpdatesCounters();
      lastCanMessageReceivedMs = millis();
      break;
    }
    delay(500);
  }

  const uint32_t now = millis();

  if (checkCanBusHealth(now)) {
    return;
  }

  // Watchdog after first frame
  if (have_seen_any_can && (now - lastCanMessageReceivedMs > 2000)) {
    handleCanFault("CAN RX timeout");
    return;
  }

  // BLE heartbeat (2 Hz)
  if (bleIsConnected() && now - lastHbMs >= 500) {
    lastHbMs = now;
    uint8_t hb[2] = { (uint8_t)(hbCounter & 0xFF), (uint8_t)(hbCounter >> 8) };
    bleSendCanData(HB_PID, hb, 2);
    hbCounter++;
  }

  // TWAI RX -> buffer
  CanFrame rx;
  while (ESP32Can.readFrame(rx, 0)) {
    if (rx.rtr) continue;
    have_seen_any_can = true;
    lastCanMessageReceivedMs = now;

    rxCount++;
    if (now - lastRxPrintMs >= 100) {
      lastRxPrintMs = now;
      Serial.printf("RX #%lu id=%03X dlc=%d\n",
                    (unsigned long)rxCount, rx.identifier, rx.data_length_code);
    }

    if (rx.data_length_code) {
      // Throttle to g_defaultNotifyMs if allowAll
      uint32_t ms = now;
      if (g_allowAll && g_defaultNotifyMs>0){
        AllowAllThrottleState *state = allowAllThrottleMap.getOrCreateExtra(rx.identifier);
        if (state && (ms - state->lastNotifyMs < g_defaultNotifyMs)) {
          // skip this one
        } else {
          bufferNewPacket(rx.identifier, rx.data, rx.data_length_code);
          if (state) {
            state->lastNotifyMs = ms;
          }
        }
      } else {
        bufferNewPacket(rx.identifier, rx.data, rx.data_length_code);
      }
    }
  }

  // Forward bursts within a small time budget
  handleBufferedPacketsBurst(2000);

  // Oil channel
  oil_update_and_publish_if_due();

  // Periodic timeout counter
  if (now - last_time_num_can_bus_timeouts_sent_ms > 2000) {
    sendNumCanBusTimeouts();
  }

  // GPS service (read UART + notify BLE)
  gpsService(now);

  updateBleGovernor(now);

  // ---- Robust Serial CLI: accept CR, LF, CRLF, or no line ending ----
  static char cliBuf[CLI_BUF_SIZE];
  static size_t cliLen = 0;
  static bool cliOverflow = false;
  while (Serial.available()) {
    int c = Serial.read();
    if (c < 0) break;
    if (c == '\r' || c == '\n') {
      cliBuf[cliLen] = 0;
      if (cliOverflow) {
        Serial.println("CLI line too long; ignored.");
      } else if (cliLen) {
        process_cli_line(cliBuf);
      }
      cliLen = 0;
      cliOverflow = false;
      if (Serial.peek() == '\n' || Serial.peek() == '\r') Serial.read();
    } else if (cliLen < (CLI_BUF_SIZE - 1)) {
      cliBuf[cliLen++] = (char)c;
    } else {
      cliOverflow = true;
    }
  }
}<|MERGE_RESOLUTION|>--- conflicted
+++ resolved
@@ -193,13 +193,11 @@
 
 static SimplePidMap<PidExtra> pidMap;
 
-<<<<<<< HEAD
 struct AllowAllThrottleState {
   uint32_t lastNotifyMs = 0;
 };
 
 static SimplePidMap<AllowAllThrottleState> allowAllThrottleMap;
-=======
 static const char *reset_reason_to_string(esp_reset_reason_t reason) {
   switch (reason) {
     case ESP_RST_POWERON:     return "POWERON";
@@ -248,7 +246,6 @@
     Serial.printf("Task WDT armed (%ds).\n", TASK_WDT_TIMEOUT_SECONDS);
   }
 }
->>>>>>> 12a8c2fb
 
 static uint8_t effective_divider(const PidExtra *extra) {
   uint16_t base = extra ? extra->baseDivider : 1;
